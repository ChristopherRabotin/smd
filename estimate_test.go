package smd

import (
	"fmt"
	"testing"
	"time"

	"github.com/gonum/floats"
	"github.com/gonum/matrix/mat64"
)

func TestEstimate(t *testing.T) {
	// Test that an estimate does propagate the same way as "Mission".
	perts := Perturbations{Jn: 3}
	startDT := time.Now().UTC()
	duration := time.Duration(24) * time.Hour
	endDT := startDT.Add(duration)
	// Define the orbits
	leoMission := NewOrbitFromOE(7000, 0.00001, 30, 80, 40, 0, Earth)
	leoEstimate := *NewOrbitFromOE(7000, 0.00001, 30, 80, 40, 0, Earth)
	// Initialize the mission and estimates
	mission := NewPreciseMission(NewEmptySC("LEO", 0), leoMission, startDT, endDT, Cartesian, perts, time.Second, ExportConfig{})
	orbitEstimate := NewOrbitEstimate("estimator", leoEstimate, perts, startDT, time.Second)
	// Run
	mission.Propagate()
	orbitEstimate.PropagateUntil(endDT)
	finalEst := orbitEstimate.State()
	finalR, finalV := finalEst.Orbit.RV()
	missionR, missionV := leoMission.RV()
	if !finalEst.DT.UTC().Equal(mission.CurrentDT.UTC()) {
		t.Logf("\nEst.:%s\nMis.:%s", finalEst.DT.UTC(), mission.CurrentDT.UTC())
		t.Fatal("incorrect ending date")
	}
	if !vectorsEqual(finalR, missionR) || !vectorsEqual(finalV, missionV) {
		t.Logf("\nEst.: R=%+v\tV=%+v\nMis.: R=%+v\tV=%+v\t(truth)", finalR, finalV, missionR, missionV)
		t.Fatal("incorrect final vectors")
	}
	// Test Φ
	var inv, id mat64.Dense
	if ierr := inv.Inverse(orbitEstimate.Φ); ierr != nil {
		t.Fatalf("could not inverse Φ: %s ", ierr)
	}
	id.Mul(orbitEstimate.Φ, &inv)
	t.Logf("\n%+v", mat64.Formatted(&id))
}

<<<<<<< HEAD
func TestEstimate1DayNoJ2(t *testing.T) {
	virtObj := CelestialObject{"virtObj", 6378.145, 149598023, 398600.4, 23.4, 0.00005, 924645.0, 0.00108248, -2.5324e-6, -1.6204e-6, nil}
	orbit := NewOrbitFromRV([]float64{-2436.45, -2436.45, 6891.037}, []float64{5.088611, -5.088611, 0}, virtObj)
	startDT := time.Now()
	endDT := startDT.Add(24 * time.Hour)
	orbitEstimate := NewOrbitEstimate("estimator", *orbit, Perturbations{}, startDT, time.Second)
	orbitEstimate.PropagateUntil(endDT)
	rVec, vVec := orbitEstimate.State().Orbit.RV()
	expR := []float64{-5971.19544867343, 3945.58315019255, 2864.53021742433}
	expV := []float64{0.049002818030, -4.185030861883, 5.848985672439}
	if !floats.EqualApprox(rVec, expR, 1e-8) {
		t.Fatalf("Incorrect R:\ngot: %+v\nexp: %+v", rVec, expR)
	}
	if !floats.EqualApprox(vVec, expV, 1e-8) {
		t.Fatalf("Incorrect R:\ngot: %+v\nexp: %+v", vVec, expV)
	}
}

func TestEstimate1DayWithJ2(t *testing.T) {
	virtObj := CelestialObject{"virtObj", 6378.145, 149598023, 398600.4, 23.4, 0.00005, 924645.0, 0.00108248, -2.5324e-6, -1.6204e-6, nil}
	orbit := NewOrbitFromRV([]float64{-2436.45, -2436.45, 6891.037}, []float64{5.088611, -5.088611, 0}, virtObj)
	startDT := time.Now()
	endDT := startDT.Add(24 * time.Hour)
	orbitEstimate := NewOrbitEstimate("estimator", *orbit, Perturbations{Jn: 2}, startDT, time.Second)
	orbitEstimate.PropagateUntil(endDT)
	expR := []float64{-5751.49900721589, 4721.14371040552, 2046.03583664311}
	expV := []float64{-0.797658631074, -3.656513108387, 6.139612016678}
	rVec, vVec := orbitEstimate.State().Orbit.RV()
	if !floats.EqualApprox(rVec, expR, 1e-8) {
		t.Fatalf("Incorrect R:\ngot: %+v\nexp: %+v", rVec, expR)
	}
	if !floats.EqualApprox(vVec, expV, 1e-8) {
		t.Fatalf("Incorrect R:\ngot: %+v\nexp: %+v", vVec, expV)
	}
}

=======
>>>>>>> 7a5662ef
func TestEstimateArbitraryPhi(t *testing.T) {
	perts := Perturbations{Jn: 3}
	startDT := time.Now().UTC()
	duration0 := time.Duration(30) * time.Second
	duration2 := time.Duration(15) * time.Second
	endDT := startDT.Add(duration0)
	endDT1 := startDT.Add(duration2)
	leoEstimate := *NewOrbitFromOE(7000, 0.00001, 30, 80, 40, 0, Earth)
	est0 := NewOrbitEstimate("full", leoEstimate, perts, startDT, time.Second)
	est0.PropagateUntil(endDT)
	est1 := NewOrbitEstimate("part1", leoEstimate, perts, startDT, time.Second)
	est1.PropagateUntil(endDT1)
	// Start the second estimate from the end of the first one.
	state := est1.State()
	est2 := NewOrbitEstimate("part2", state.Orbit, perts, startDT.Add(duration2), time.Second)
	est2.PropagateUntil(endDT)
	var est1ΦInv mat64.Dense
	if ierr := est1ΦInv.Inverse(est1.Φ); ierr != nil {
		panic(fmt.Errorf("could not invert `est1.Φ`: %s", ierr))
	}
	var Φ2 mat64.Dense
	Φ2.Mul(est0.Φ, &est1ΦInv)
	if !mat64.EqualApprox(&Φ2, est2.Φ, 1e-12) {
		t.Logf("\n%+v", mat64.Formatted(&Φ2))
		t.Fatal("did not get Φ2 correctly")
	}

}

func TestEstimatePhi(t *testing.T) {
<<<<<<< HEAD
	virtObj := CelestialObject{"normalized", 6378.145, 149598023, 1, 23.4, 0.00005, 924645.0, 0.00108248, -2.5324e-6, -1.6204e-6, nil}
	orbit := NewOrbitFromRV([]float64{1, 0, 0}, []float64{0, 1, 0}, virtObj)
	startDT := time.Now()
	orbitEstimate := NewOrbitEstimate("estimator", *orbit, Perturbations{}, startDT, time.Second)
	t.Logf("t0\n%v", mat64.Formatted(orbitEstimate.Φ))
	orbitEstimate.PropagateUntil(orbitEstimate.dt.Add(10 * time.Second))
	t.Logf("t10\n%v", mat64.Formatted(orbitEstimate.Φ))
	orbitEstimate.PropagateUntil(orbitEstimate.dt.Add(100 * time.Second))
	t.Logf("t100\n%v", mat64.Formatted(orbitEstimate.Φ))
=======

>>>>>>> 7a5662ef
}<|MERGE_RESOLUTION|>--- conflicted
+++ resolved
@@ -44,7 +44,6 @@
 	t.Logf("\n%+v", mat64.Formatted(&id))
 }
 
-<<<<<<< HEAD
 func TestEstimate1DayNoJ2(t *testing.T) {
 	virtObj := CelestialObject{"virtObj", 6378.145, 149598023, 398600.4, 23.4, 0.00005, 924645.0, 0.00108248, -2.5324e-6, -1.6204e-6, nil}
 	orbit := NewOrbitFromRV([]float64{-2436.45, -2436.45, 6891.037}, []float64{5.088611, -5.088611, 0}, virtObj)
@@ -81,8 +80,6 @@
 	}
 }
 
-=======
->>>>>>> 7a5662ef
 func TestEstimateArbitraryPhi(t *testing.T) {
 	perts := Perturbations{Jn: 3}
 	startDT := time.Now().UTC()
@@ -113,7 +110,10 @@
 }
 
 func TestEstimatePhi(t *testing.T) {
-<<<<<<< HEAD
+
+}
+
+func TestEstimatePhi(t *testing.T) {
 	virtObj := CelestialObject{"normalized", 6378.145, 149598023, 1, 23.4, 0.00005, 924645.0, 0.00108248, -2.5324e-6, -1.6204e-6, nil}
 	orbit := NewOrbitFromRV([]float64{1, 0, 0}, []float64{0, 1, 0}, virtObj)
 	startDT := time.Now()
@@ -123,7 +123,4 @@
 	t.Logf("t10\n%v", mat64.Formatted(orbitEstimate.Φ))
 	orbitEstimate.PropagateUntil(orbitEstimate.dt.Add(100 * time.Second))
 	t.Logf("t100\n%v", mat64.Formatted(orbitEstimate.Φ))
-=======
-
->>>>>>> 7a5662ef
 }