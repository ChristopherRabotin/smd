--- conflicted
+++ resolved
@@ -201,15 +201,10 @@
 		EPThrusters := []EPThruster{new(PPS1350)}
 		dryMass := 300.0
 		fuelMass := 67.0
-<<<<<<< HEAD
 		wpOrbitTgt := NewOrbitTarget(*oTarget, nil, meth, OptiΔaCL)
+		wpOrbitTgt.SetEpsilons(1e-1, 1e-5, Deg2rad(0.001))
 		wpOrbitTgt.SetExport(NewThurstAngleExport("correctOE-sma", true))
 		sc := NewSpacecraft("COE", dryMass, fuelMass, eps, EPThrusters, false, []*Cargo{}, []Waypoint{wpOrbitTgt})
-=======
-		otgt := NewOrbitTarget(*oTarget, nil, meth, OptiΔaCL)
-		otgt.SetEpsilons(1e-1, 1e-5, Deg2rad(0.001))
-		sc := NewSpacecraft("COE", dryMass, fuelMass, eps, EPThrusters, false, []*Cargo{}, []Waypoint{otgt})
->>>>>>> b584644d
 		start := time.Date(2017, 1, 1, 0, 0, 0, 0, time.UTC)
 		end := start.Add(time.Duration(45*24) * time.Hour)
 		astro := NewMission(sc, oInit, start, end, Perturbations{}, false, ExportConfig{Filename: fmt.Sprintf("ruggOEa-%s", meth), Cosmo: smdConfig().testExport, AsCSV: smdConfig().testExport})
