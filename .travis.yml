--- conflicted
+++ resolved
@@ -6,13 +6,8 @@
   - go get github.com/mattn/goveralls
   - if ! go get code.google.com/p/go.tools/cmd/cover; then go get golang.org/x/tools/cmd/cover; fi
 script:
-<<<<<<< HEAD
-  - go test -timeout=30m -covermode=count -coverprofile=profile.cov
-  - goveralls -coverprofile=profile.cov -service=travis-ci
-=======
-  - go test -v -timeout=15m -covermode=count -coverprofile=coverage.out
+  - go test -v -timeout=30m -covermode=count -coverprofile=coverage.out
   - $HOME/gopath/bin/goveralls -coverprofile=coverage.out -service=travis-ci
->>>>>>> 0d62546a
   #- $HOME/gopath/bin/goveralls -package github.com/ChristopherRabotin/smd -service=travis-ci
 env:
   -VSOP87=./data/vsop87
