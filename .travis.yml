language: go
go:
  - 1.7
before_install:
  - go get github.com/axw/gocov/gocov
  - go get github.com/mattn/goveralls
  - if ! go get code.google.com/p/go.tools/cmd/cover; then go get golang.org/x/tools/cmd/cover; fi
script:
<<<<<<< HEAD
  - go test -v -timeout=45m -covermode=count -coverprofile=coverage.out
=======
  - go test -v -timeout=30m -covermode=count -coverprofile=coverage.out
>>>>>>> 2f4fb231
  - $HOME/gopath/bin/goveralls -coverprofile=coverage.out -service=travis-ci
  #- $HOME/gopath/bin/goveralls -package github.com/ChristopherRabotin/smd -service=travis-ci
env:
  -VSOP87=./data/vsop87
  -DATAOUT=./outputdata<|MERGE_RESOLUTION|>--- conflicted
+++ resolved
@@ -6,11 +6,7 @@
   - go get github.com/mattn/goveralls
   - if ! go get code.google.com/p/go.tools/cmd/cover; then go get golang.org/x/tools/cmd/cover; fi
 script:
-<<<<<<< HEAD
-  - go test -v -timeout=45m -covermode=count -coverprofile=coverage.out
-=======
   - go test -v -timeout=30m -covermode=count -coverprofile=coverage.out
->>>>>>> 2f4fb231
   - $HOME/gopath/bin/goveralls -coverprofile=coverage.out -service=travis-ci
   #- $HOME/gopath/bin/goveralls -package github.com/ChristopherRabotin/smd -service=travis-ci
 env:
